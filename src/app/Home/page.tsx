--- conflicted
+++ resolved
@@ -1,13 +1,5 @@
 "use client";
 
-<<<<<<< HEAD
-import { motion } from 'framer-motion';
-import { ArrowRight, Pill, Cross, LayoutDashboard, FileText, Settings, Users, ShoppingCart, BadgeCheck, Check, X } from 'lucide-react';
-import { Button } from '@/components/ui/button';
-import { Card, CardHeader, CardTitle, CardDescription, CardContent } from '@/components/ui/card';
-import PharmacyNavbar from '@/components/ux/Navbar';
-import { Footer } from '@/components/ux/footer';
-=======
 import { motion } from "framer-motion";
 import {
   ArrowRight,
@@ -29,7 +21,6 @@
   CardDescription,
 } from "@/components/ui/card";
 import PharmacyNavbar from "@/components/ux/Navbar";
->>>>>>> dca4c406
 
 const fadeIn = {
   hidden: { opacity: 0, y: 20 },
@@ -101,211 +92,12 @@
           </div>
         </section>
 
-<<<<<<< HEAD
-      {/* Pricing Section */}
-<section className="py-20 px-4 sm:px-6 lg:px-8 max-w-7xl mx-auto bg-white">
-  <motion.div 
-    initial="hidden"
-    whileInView="visible"
-    viewport={{ once: true }}
-    variants={staggerContainer}
-  >
-    <motion.div variants={fadeIn} className="text-center mb-16">
-      <h2 className="text-3xl font-bold text-gray-900 mb-4">Flexible Pricing Plans</h2>
-      <p className="text-lg text-gray-600 max-w-2xl mx-auto">
-        Affordable solutions for pharmacies of all sizes
-      </p>
-    </motion.div>
-
-    <motion.div 
-      variants={staggerContainer}
-      className="grid grid-cols-1 md:grid-cols-3 gap-8"
-    >
-      {/* Basic Plan */}
-      <motion.div variants={fadeIn}>
-        <Card className="h-full border border-gray-200 hover:border-blue-300 transition-all">
-          <CardHeader className="border-b border-gray-200">
-            <CardTitle className="text-xl font-bold text-gray-900">Basic</CardTitle>
-            <CardDescription>
-              For small pharmacies starting out
-            </CardDescription>
-            <div className="mt-4">
-              <span className="text-3xl font-bold text-gray-900">NPR 10,000</span>
-              <span className="text-gray-500 block">one-time + NPR 1,000/month</span>
-            </div>
-          </CardHeader>
-          <CardContent className="pt-6">
-            <ul className="space-y-3 mb-6 text-sm">
-              <li className="flex items-start">
-                <Check className="h-4 w-4 text-green-500 mt-0.5 mr-2 flex-shrink-0" />
-                <span>Up to 500 prescriptions/month</span>
-              </li>
-              <li className="flex items-start">
-                <Check className="h-4 w-4 text-green-500 mt-0.5 mr-2 flex-shrink-0" />
-                <span>Basic inventory management</span>
-              </li>
-              <li className="flex items-start">
-                <Check className="h-4 w-4 text-green-500 mt-0.5 mr-2 flex-shrink-0" />
-                <span>Patient records</span>
-              </li>
-              <li className="flex items-start">
-                <Check className="h-4 w-4 text-green-500 mt-0.5 mr-2 flex-shrink-0" />
-                <span>Basic reporting</span>
-              </li>
-              <li className="flex items-start text-gray-400">
-                <X className="h-4 w-4 text-gray-400 mt-0.5 mr-2 flex-shrink-0" />
-                <span>No drug interaction checks</span>
-              </li>
-              <li className="flex items-start text-gray-400">
-                <X className="h-4 w-4 text-gray-400 mt-0.5 mr-2 flex-shrink-0" />
-                <span>Email support only</span>
-              </li>
-            </ul>
-            <Button className="w-full bg-blue-600 hover:bg-blue-700">
-              Get Basic Plan
-            </Button>
-          </CardContent>
-        </Card>
-      </motion.div>
-
-      {/* Premium Plan (Featured) */}
-      <motion.div variants={fadeIn}>
-        <Card className="h-full border-2 border-blue-500 shadow-lg relative overflow-hidden">
-          <div className="absolute top-4 right-4 bg-blue-600 text-white text-xs font-bold px-3 py-1 rounded-full">
-            POPULAR
-          </div>
-          <CardHeader className="border-b border-gray-200 bg-blue-50">
-            <CardTitle className="text-xl font-bold text-gray-900">Premium</CardTitle>
-            <CardDescription>
-              For growing pharmacies with more needs
-            </CardDescription>
-            <div className="mt-4">
-              <span className="text-3xl font-bold text-gray-900">NPR 12,000</span>
-              <span className="text-gray-500 block">one-time + NPR 1,500/month</span>
-            </div>
-          </CardHeader>
-          <CardContent className="pt-6">
-            <ul className="space-y-3 mb-6 text-sm">
-              <li className="flex items-start">
-                <Check className="h-4 w-4 text-green-500 mt-0.5 mr-2 flex-shrink-0" />
-                <span>Up to 1,500 prescriptions/month</span>
-              </li>
-              <li className="flex items-start">
-                <Check className="h-4 w-4 text-green-500 mt-0.5 mr-2 flex-shrink-0" />
-                <span>Advanced inventory tracking</span>
-              </li>
-              <li className="flex items-start">
-                <Check className="h-4 w-4 text-green-500 mt-0.5 mr-2 flex-shrink-0" />
-                <span>Patient portal</span>
-              </li>
-              <li className="flex items-start">
-                <Check className="h-4 w-4 text-green-500 mt-0.5 mr-2 flex-shrink-0" />
-                <span>Drug interaction checks</span>
-              </li>
-              <li className="flex items-start">
-                <Check className="h-4 w-4 text-green-500 mt-0.5 mr-2 flex-shrink-0" />
-                <span>Priority email support</span>
-              </li>
-              <li className="flex items-start text-gray-400">
-                <X className="h-4 w-4 text-gray-400 mt-0.5 mr-2 flex-shrink-0" />
-                <span>No multi-location support</span>
-              </li>
-            </ul>
-            <Button className="w-full bg-blue-600 hover:bg-blue-700">
-              Choose Premium
-            </Button>
-          </CardContent>
-        </Card>
-      </motion.div>
-
-      {/* Elite Plan */}
-      <motion.div variants={fadeIn}>
-        <Card className="h-full border border-gray-200 hover:border-blue-300 transition-all">
-          <CardHeader className="border-b border-gray-200">
-            <CardTitle className="text-xl font-bold text-gray-900">Elite</CardTitle>
-            <CardDescription>
-              Complete solution for established pharmacies
-            </CardDescription>
-            <div className="mt-4">
-              <span className="text-3xl font-bold text-gray-900">NPR 15,000</span>
-              <span className="text-gray-500 block">one-time + NPR 2,000/month</span>
-            </div>
-          </CardHeader>
-          <CardContent className="pt-6">
-            <ul className="space-y-3 mb-6 text-sm">
-              <li className="flex items-start">
-                <Check className="h-4 w-4 text-green-500 mt-0.5 mr-2 flex-shrink-0" />
-                <span>Unlimited prescriptions</span>
-              </li>
-              <li className="flex items-start">
-                <Check className="h-4 w-4 text-green-500 mt-0.5 mr-2 flex-shrink-0" />
-                <span>Multi-location management</span>
-              </li>
-              <li className="flex items-start">
-                <Check className="h-4 w-4 text-green-500 mt-0.5 mr-2 flex-shrink-0" />
-                <span>Advanced analytics</span>
-              </li>
-              <li className="flex items-start">
-                <Check className="h-4 w-4 text-green-500 mt-0.5 mr-2 flex-shrink-0" />
-                <span>24/7 phone support</span>
-              </li>
-              <li className="flex items-start">
-                <Check className="h-4 w-4 text-green-500 mt-0.5 mr-2 flex-shrink-0" />
-                <span>Custom reporting</span>
-              </li>
-              <li className="flex items-start">
-                <Check className="h-4 w-4 text-green-500 mt-0.5 mr-2 flex-shrink-0" />
-                <span>API access</span>
-              </li>
-            </ul>
-            <Button className="w-full bg-blue-600 hover:bg-blue-700">
-              Go Elite
-            </Button>
-          </CardContent>
-        </Card>
-      </motion.div>
-    </motion.div>
-
-    {/* Enterprise Option */}
-    <motion.div 
-      variants={fadeIn}
-      className="mt-12 bg-blue-50 rounded-lg p-6 text-center"
-    >
-      <h3 className="text-xl font-bold text-gray-900 mb-2">Need more than Elite?</h3>
-      <p className="text-gray-600 mb-4 max-w-2xl mx-auto">
-        We offer custom enterprise solutions for hospital pharmacies and chains.
-      </p>
-      <Button variant="outline" className="border-blue-600 text-blue-600 hover:bg-blue-50">
-        Contact for Enterprise Solution
-      </Button>
-    </motion.div>
-  </motion.div>
-</section>
-
-      {/* Features Section */}
-      <section className="py-20 px-4 sm:px-6 lg:px-8 max-w-7xl mx-auto bg-white">
-        <motion.div 
-          initial="hidden"
-          whileInView="visible"
-          viewport={{ once: true }}
-          variants={staggerContainer}
-        >
-          <motion.div variants={fadeIn} className="text-center mb-16">
-            <h2 className="text-3xl font-bold text-gray-900 mb-4">Powerful Features</h2>
-            <p className="text-lg text-gray-600 max-w-2xl mx-auto">
-              Everything you need to run your pharmacy efficiently
-            </p>
-          </motion.div>
-          
-          <motion.div 
-=======
         {/* Features Section */}
         <section className="py-20 px-4 sm:px-6 lg:px-8 max-w-7xl mx-auto bg-white">
           <motion.div
             initial="hidden"
             whileInView="visible"
             viewport={{ once: true }}
->>>>>>> dca4c406
             variants={staggerContainer}
           >
             <motion.div variants={fadeIn} className="text-center mb-16">
@@ -336,25 +128,6 @@
               ))}
             </motion.div>
           </motion.div>
-<<<<<<< HEAD
-          
-          <motion.div variants={staggerContainer} className="space-y-12">
-            {steps.map((step, index) => (
-              <motion.div 
-                key={index} 
-                variants={fadeIn}  
-                className="flex flex-col md:flex-row gap-8 items-center"
-              >
-                <div className="bg-white p-6 rounded-full shadow-md w-16 h-16 flex items-center justify-center text-blue-600 font-bold text-xl">
-                  {index + 1}
-                </div>
-                <div className="flex-1">
-                  <h3 className="text-xl font-semibold mb-2">{step.title}</h3>
-                  <p className="text-gray-600">{step.description}</p>
-                </div>
-              </motion.div>
-            ))}
-=======
         </section>
 
         {/* How It Works Section */}
@@ -391,36 +164,9 @@
                 </motion.div>
               ))}
             </motion.div>
->>>>>>> dca4c406
           </motion.div>
         </section>
 
-<<<<<<< HEAD
-      {/* CTA Section */}
-      <section className="py-20 px-4 sm:px-6 lg:px-8 max-w-7xl mx-auto">
-        <motion.div 
-          initial="hidden"
-          whileInView="visible"
-          viewport={{ once: true }}
-          variants={staggerContainer}
-          className="bg-gradient-to-r from-[#00FFFF] to-blue-500 rounded-2xl p-8 sm:p-12 text-center text-white"
-        >
-          <motion.h2 variants={fadeIn} className="text-3xl font-bold mb-4">
-            Ready to Transform Your Pharmacy?
-          </motion.h2>
-          <motion.p variants={fadeIn} className="text-xl mb-8 max-w-2xl mx-auto">
-            Join hundreds of pharmacies already using PharmaSoft to streamline their operations.
-          </motion.p>
-          <motion.div variants={fadeIn}>
-            <Button size="lg" className="bg-white text-blue-600 hover:bg-blue-50">
-              Get Started Today <ArrowRight className="ml-2 h-4 w-4" />
-            </Button>
-          </motion.div>
-        </motion.div>
-      </section>
-    </div>
-    <Footer />
-=======
         {/* CTA Section */}
         <section className="py-20 px-4 sm:px-6 lg:px-8 max-w-7xl mx-auto">
           <motion.div
@@ -451,7 +197,6 @@
           </motion.div>
         </section>
       </div>
->>>>>>> dca4c406
     </>
   );
 }
@@ -502,13 +247,8 @@
       "Create your account and set up your pharmacy profile in minutes.",
   },
   {
-<<<<<<< HEAD
-    title: "Add Your Data",
-    description: "Easily Add your Product on inventory and patient records."
-=======
     title: "Import Your Data",
     description: "Easily migrate your existing inventory and patient records.",
->>>>>>> dca4c406
   },
   {
     title: "Train Your Team",
